--- conflicted
+++ resolved
@@ -1,8 +1,5 @@
 from copy import deepcopy
-<<<<<<< HEAD
-=======
 
->>>>>>> f99a360c
 from asgiref.sync import async_to_sync
 from channels.layers import get_channel_layer
 from django.dispatch import Signal
